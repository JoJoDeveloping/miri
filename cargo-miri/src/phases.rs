//! Implements the various phases of `cargo miri run/test`.

use std::env;
use std::fs::{self, File};
use std::io::BufReader;
use std::path::{Path, PathBuf};
use std::process::Command;

use rustc_version::VersionMeta;

use crate::{setup::*, util::*};

const CARGO_MIRI_HELP: &str = r"Runs binary crates and tests in Miri

Usage:
    cargo miri [subcommand] [<cargo options>...] [--] [<program/test suite options>...]

Subcommands:
    run, r                   Run binaries
    test, t                  Run tests
    nextest                  Run tests with nextest (requires cargo-nextest installed)
    setup                    Only perform automatic setup, but without asking questions (for getting a proper libstd)
    clean                    Clean the Miri cache & target directory

The cargo options are exactly the same as for `cargo run` and `cargo test`, respectively.

Examples:
    cargo miri run
    cargo miri test -- test-suite-filter

    cargo miri setup --print sysroot
        This will print the path to the generated sysroot (and nothing else) on stdout.
        stderr will still contain progress information about how the build is doing.

";

fn show_help() {
    println!("{CARGO_MIRI_HELP}");
}

fn show_version() {
    print!("miri {}", env!("CARGO_PKG_VERSION"));
    let version = format!("{} {}", env!("GIT_HASH"), env!("COMMIT_DATE"));
    if version.len() > 1 {
        // If there is actually something here, print it.
        print!(" ({version})");
    }
    println!();
}

fn forward_patched_extern_arg(args: &mut impl Iterator<Item = String>, cmd: &mut Command) {
    cmd.arg("--extern"); // always forward flag, but adjust filename:
    let path = args.next().expect("`--extern` should be followed by a filename");
    if let Some(lib) = path.strip_suffix(".rlib") {
        // If this is an rlib, make it an rmeta.
        cmd.arg(format!("{lib}.rmeta"));
    } else {
        // Some other extern file (e.g. a `.so`). Forward unchanged.
        cmd.arg(path);
    }
}

pub fn phase_cargo_miri(mut args: impl Iterator<Item = String>) {
    // Check for version and help flags even when invoked as `cargo-miri`.
    if has_arg_flag("--help") || has_arg_flag("-h") {
        show_help();
        return;
    }
    if has_arg_flag("--version") || has_arg_flag("-V") {
        show_version();
        return;
    }

    // Require a subcommand before any flags.
    // We cannot know which of those flags take arguments and which do not,
    // so we cannot detect subcommands later.
    let Some(subcommand) = args.next() else {
        show_error!("`cargo miri` needs to be called with a subcommand (`run`, `test`, `clean`)");
    };
    let subcommand = match &*subcommand {
        "setup" => MiriCommand::Setup,
        "test" | "t" | "run" | "r" | "nextest" => MiriCommand::Forward(subcommand),
        "clean" => MiriCommand::Clean,
        _ =>
            show_error!(
                "`cargo miri` supports the following subcommands: `run`, `test`, `nextest`, `clean`, and `setup`."
            ),
    };
    let verbose = num_arg_flag("-v");

    // Determine the involved architectures.
    let rustc_version = VersionMeta::for_command(miri_for_host()).unwrap_or_else(|err| {
        panic!(
            "failed to determine underlying rustc version of Miri ({:?}):\n{err:?}",
            miri_for_host()
        )
    });
    let host = &rustc_version.host;
    let target = get_arg_flag_value("--target");
    let target = target.as_ref().unwrap_or(host);

    // If cleaning the target directory & sysroot cache,
    // delete them then exit. There is no reason to setup a new
    // sysroot in this execution.
    if let MiriCommand::Clean = subcommand {
        let metadata = get_cargo_metadata();
        clean_target_dir(&metadata);
        clean_sysroot();
        return;
    }

    // We always setup.
    let miri_sysroot = setup(&subcommand, target, &rustc_version, verbose);

    // Invoke actual cargo for the job, but with different flags.
    // We re-use `cargo test` and `cargo run`, which makes target and binary handling very easy but
    // requires some extra work to make the build check-only (see all the `--emit` hacks below).
    // <https://github.com/rust-lang/miri/pull/1540#issuecomment-693553191> describes an alternative
    // approach that uses `cargo check`, making that part easier but target and binary handling
    // harder.
    let cargo_miri_path = std::env::current_exe()
        .expect("current executable path invalid")
        .into_os_string()
        .into_string()
        .expect("current executable path is not valid UTF-8");
    let cargo_cmd = match subcommand {
        MiriCommand::Forward(s) => s,
        MiriCommand::Setup => return, // `cargo miri setup` stops here.
        MiriCommand::Clean => unreachable!(),
    };
    let metadata = get_cargo_metadata();
    let mut cmd = cargo();
    cmd.arg(&cargo_cmd);
    // In nextest we have to also forward the main `verb`.
    if cargo_cmd == "nextest" {
        cmd.arg(
            args.next()
                .unwrap_or_else(|| show_error!("`cargo miri nextest` expects a verb (e.g. `run`)")),
        );
    }
    // We set the following flags *before* forwarding more arguments.
    // This is needed to fix <https://github.com/rust-lang/miri/issues/2829>: cargo will stop
    // interpreting things as flags when it sees the first positional argument.

    // Make sure the build target is explicitly set.
    // This is needed to make the `target.runner` settings do something,
    // and it later helps us detect which crates are proc-macro/build-script
    // (host crates) and which crates are needed for the program itself.
    if get_arg_flag_value("--target").is_none() {
        // No target given. Explicitly pick the host.
        cmd.arg("--target");
        cmd.arg(host);
    }

    // Set ourselves as runner for al binaries invoked by cargo.
    // We use `all()` since `true` is not a thing in cfg-lang, but the empty conjunction is. :)
    let cargo_miri_path_for_toml = escape_for_toml(&cargo_miri_path);
    cmd.arg("--config")
        .arg(format!("target.'cfg(all())'.runner=[{cargo_miri_path_for_toml}, 'runner']"));

    // Set `--target-dir` to `miri` inside the original target directory.
    let target_dir = get_target_dir(&metadata);
    cmd.arg("--target-dir").arg(target_dir);

    // *After* we set all the flags that need setting, forward everything else. Make sure to skip
    // `--target-dir` (which would otherwise be set twice).
    for arg in
        ArgSplitFlagValue::from_string_iter(&mut args, "--target-dir").filter_map(Result::err)
    {
        cmd.arg(arg);
    }
    // Forward all further arguments (not consumed by `ArgSplitFlagValue`) to cargo.
    cmd.args(args);

    // Set `RUSTC_WRAPPER` to ourselves.  Cargo will prepend that binary to its usual invocation,
    // i.e., the first argument is `rustc` -- which is what we use in `main` to distinguish
    // the two codepaths. (That extra argument is why we prefer this over setting `RUSTC`.)
    if env::var_os("RUSTC_WRAPPER").is_some() {
        println!(
            "WARNING: Ignoring `RUSTC_WRAPPER` environment variable, Miri does not support wrapping."
        );
    }
    cmd.env("RUSTC_WRAPPER", &cargo_miri_path);
    // There's also RUSTC_WORKSPACE_WRAPPER, which gets in the way of our own wrapping.
    if env::var_os("RUSTC_WORKSPACE_WRAPPER").is_some() {
        println!(
            "WARNING: Ignoring `RUSTC_WORKSPACE_WRAPPER` environment variable, Miri does not support wrapping."
        );
    }
    cmd.env_remove("RUSTC_WORKSPACE_WRAPPER");
    // We are going to invoke `MIRI` for everything, not `RUSTC`.
    if env::var_os("RUSTC").is_some() && env::var_os("MIRI").is_none() {
        println!(
            "WARNING: Ignoring `RUSTC` environment variable; set `MIRI` if you want to control the binary used as the driver."
        );
    }
    // Ideally we would set RUSTC to some non-existent path, so we can be sure our wrapping is
    // always applied. However, buggy build scripts (https://github.com/eyre-rs/eyre/issues/84) and
    // also cargo (https://github.com/rust-lang/cargo/issues/10885) will invoke `rustc` even when
    // `RUSTC_WRAPPER` is set, bypassing the wrapper. To make sure everything is coherent, we want
    // that to be the Miri driver, but acting as rustc, in host mode.
    //
    // In `main`, we need the value of `RUSTC` to distinguish RUSTC_WRAPPER invocations from rustdoc
    // or TARGET_RUNNER invocations, so we canonicalize it here to make it exceedingly unlikely that
    // there would be a collision with other invocations of cargo-miri (as rustdoc or as runner). We
    // explicitly do this even if RUSTC_STAGE is set, since for these builds we do *not* want the
    // bootstrap `rustc` thing in our way! Instead, we have MIRI_HOST_SYSROOT to use for host
    // builds.
    cmd.env("RUSTC", fs::canonicalize(find_miri()).unwrap());
    // In case we get invoked as RUSTC without the wrapper, let's be a host rustc. This makes no
    // sense for cross-interpretation situations, but without the wrapper, this will use the host
    // sysroot, so asking it to behave like a target build makes even less sense.
    cmd.env("MIRI_BE_RUSTC", "host"); // we better remember to *unset* this in the other phases!

    // Set rustdoc to us as well, so we can run doctests.
    if let Some(orig_rustdoc) = env::var_os("RUSTDOC") {
        cmd.env("MIRI_ORIG_RUSTDOC", orig_rustdoc);
    }
    cmd.env("RUSTDOC", &cargo_miri_path);

    // Forward some crucial information to our own re-invocations.
    cmd.env("MIRI_SYSROOT", miri_sysroot);
    cmd.env("MIRI_LOCAL_CRATES", local_crates(&metadata));
    if verbose > 0 {
        cmd.env("MIRI_VERBOSE", verbose.to_string()); // This makes the other phases verbose.
    }

    // Run cargo.
    debug_cmd("[cargo-miri cargo]", verbose, &cmd);
    exec(cmd)
}

#[derive(Debug, Copy, Clone, PartialEq)]
pub enum RustcPhase {
    /// `rustc` called during sysroot build.
    Setup,
    /// `rustc` called by `cargo` for regular build.
    Build,
    /// `rustc` called by `rustdoc` for doctest.
    Rustdoc,
}

pub fn phase_rustc(mut args: impl Iterator<Item = String>, phase: RustcPhase) {
    /// Determines if we are being invoked (as rustc) to build a crate for
    /// the "target" architecture, in contrast to the "host" architecture.
    /// Host crates are for build scripts and proc macros and still need to
    /// be built like normal; target crates need to be built for or interpreted
    /// by Miri.
    ///
    /// Currently, we detect this by checking for "--target=", which is
    /// never set for host crates. This matches what rustc bootstrap does,
    /// which hopefully makes it "reliable enough". This relies on us always
    /// invoking cargo itself with `--target`, which `in_cargo_miri` ensures.
    fn is_target_crate() -> bool {
        get_arg_flag_value("--target").is_some()
    }

    /// Returns whether or not Cargo invoked the wrapper (this binary) to compile
    /// the final, binary crate (either a test for 'cargo test', or a binary for 'cargo run')
    /// Cargo does not give us this information directly, so we need to check
    /// various command-line flags.
    fn is_runnable_crate() -> bool {
        // Determine whether this is cargo invoking rustc to get some infos. Ideally we'd check "is
        // there a filename passed to rustc", but that's very hard as we would have to know whether
        // e.g. `--print foo` is a booolean flag `--print` followed by filename `foo` or equivalent
        // to `--print=foo`. So instead we use this more fragile approach of detecting the presence
        // of a "query" flag rather than the absence of a filename.
        let info_query = get_arg_flag_value("--print").is_some() || has_arg_flag("-vV");
        if info_query {
            // Nothing to run.
            return false;
        }
        let is_bin = get_arg_flag_value("--crate-type").as_deref().unwrap_or("bin") == "bin";
        let is_test = has_arg_flag("--test");
        is_bin || is_test
    }

    fn out_filenames() -> Vec<PathBuf> {
        if let Some(out_file) = get_arg_flag_value("-o") {
            // `-o` has precedence over `--out-dir`.
            vec![PathBuf::from(out_file)]
        } else {
            let out_dir = get_arg_flag_value("--out-dir").unwrap_or_default();
            let path = PathBuf::from(out_dir);
            // Ask rustc for the filename (since that is target-dependent).
            let mut rustc = miri_for_host(); // sysroot doesn't matter for this so we just use the host
            rustc.arg("--print").arg("file-names");
            for flag in ["--crate-name", "--crate-type", "--target"] {
                for val in get_arg_flag_values(flag) {
                    rustc.arg(flag).arg(val);
                }
            }
            // This is technically passed as `-C extra-filename=...`, but the prefix seems unique
            // enough... (and cargo passes this before the filename so it should be unique)
            if let Some(extra) = get_arg_flag_value("extra-filename") {
                rustc.arg("-C").arg(format!("extra-filename={extra}"));
            }
            rustc.arg("-");

            let output = rustc.output().expect("cannot run rustc to determine file name");
            assert!(
                output.status.success(),
                "rustc failed when determining file name:\n{output:?}"
            );
            let output =
                String::from_utf8(output.stdout).expect("rustc returned non-UTF-8 filename");
            output.lines().filter(|l| !l.is_empty()).map(|l| path.join(l)).collect()
        }
    }

    let verbose = std::env::var("MIRI_VERBOSE")
        .map_or(0, |verbose| verbose.parse().expect("verbosity flag must be an integer"));
    let target_crate = is_target_crate();

    let store_json = |info: CrateRunInfo| {
        if get_arg_flag_value("--emit").unwrap_or_default().split(',').any(|e| e == "dep-info") {
            // Create a stub .d file to stop Cargo from "rebuilding" the crate:
            // https://github.com/rust-lang/miri/issues/1724#issuecomment-787115693
            // As we store a JSON file instead of building the crate here, an empty file is fine.
            let dep_info_name = format!(
                "{}/{}{}.d",
                get_arg_flag_value("--out-dir").unwrap(),
                get_arg_flag_value("--crate-name").unwrap(),
                get_arg_flag_value("extra-filename").unwrap_or_default(),
            );
            if verbose > 0 {
                eprintln!("[cargo-miri rustc] writing stub dep-info to `{dep_info_name}`");
            }
            File::create(dep_info_name).expect("failed to create fake .d file");
        }

        for filename in out_filenames() {
            if verbose > 0 {
                eprintln!("[cargo-miri rustc] writing run info to `{}`", filename.display());
            }
            info.store(&filename);
        }
    };

    let runnable_crate = is_runnable_crate();

    if runnable_crate && target_crate {
        assert!(
            phase != RustcPhase::Setup,
            "there should be no interpretation during sysroot build"
        );
        let inside_rustdoc = phase == RustcPhase::Rustdoc;
        // This is the binary or test crate that we want to interpret under Miri.
        // But we cannot run it here, as cargo invoked us as a compiler -- our stdin and stdout are not
        // like we want them.
        // Instead of compiling, we write JSON into the output file with all the relevant command-line flags
        // and environment variables; this is used when cargo calls us again in the CARGO_TARGET_RUNNER phase.
        let env = CrateRunEnv::collect(args, inside_rustdoc);

        store_json(CrateRunInfo::RunWith(env.clone()));

        // Rustdoc expects us to exit with an error code if the test is marked as `compile_fail`,
        // just creating the JSON file is not enough: we need to detect syntax errors,
        // so we need to run Miri with `MIRI_BE_RUSTC` for a check-only build.
        if inside_rustdoc {
            let mut cmd = miri();

            // Ensure --emit argument for a check-only build is present.
            if let Some(val) =
                ArgFlagValueIter::from_str_iter(env.args.iter().map(|s| s as &str), "--emit").next()
            {
                // For `no_run` tests, rustdoc passes a `--emit` flag; make sure it has the right shape.
                assert_eq!(val, "metadata");
            } else {
                // For all other kinds of tests, we can just add our flag.
                cmd.arg("--emit=metadata");
            }

            // Alter the `-o` parameter so that it does not overwrite the JSON file we stored above.
            let mut args = env.args;
            let mut out_filename = None;
            for i in 0..args.len() {
                if args[i] == "-o" {
                    out_filename = Some(args[i + 1].clone());
                    args[i + 1].push_str(".miri");
                }
            }
            let out_filename = out_filename.expect("rustdoc must pass `-o`");

            cmd.args(&args);
            cmd.env("MIRI_BE_RUSTC", "target");

            if verbose > 0 {
                eprintln!(
                    "[cargo-miri rustc inside rustdoc] captured input:\n{}",
                    std::str::from_utf8(&env.stdin).unwrap()
                );
                eprintln!("[cargo-miri rustc inside rustdoc] going to run:\n{cmd:?}");
            }

            exec_with_pipe(cmd, &env.stdin, format!("{out_filename}.stdin"));
        }

        return;
    }

    if runnable_crate && get_arg_flag_values("--extern").any(|krate| krate == "proc_macro") {
        // This is a "runnable" `proc-macro` crate (unit tests). We do not support
        // interpreting that under Miri now, so we write a JSON file to (display a
        // helpful message and) skip it in the runner phase.
        store_json(CrateRunInfo::SkipProcMacroTest);
        return;
    }

    let mut cmd = miri();
    let mut emit_link_hack = false;
    // Arguments are treated very differently depending on whether this crate is
    // for interpretation by Miri, or for use by a build script / proc macro.
    if target_crate {
<<<<<<< HEAD
        // Set the sysroot.
        cmd.arg("--sysroot").arg(env::var_os("MIRI_SYSROOT").unwrap());
=======
        if phase != RustcPhase::Setup {
            // Set the sysroot -- except during setup, where we don't have an existing sysroot yet
            // and where the bootstrap wrapper adds its own `--sysroot` flag so we can't set ours.
            cmd.arg("--sysroot").arg(env::var_os("MIRI_SYSROOT").unwrap());
        }
>>>>>>> bf4355a9

        // Forward arguments, but patched.
        let emit_flag = "--emit";
        // This hack helps bootstrap run standard library tests in Miri. The issue is as follows:
        // when running `cargo miri test` on libcore, cargo builds a local copy of core and makes it
        // a dependency of the integration test crate. This copy duplicates all the lang items, so
        // the build fails. (Regular testing avoids this because the sysroot is a literal copy of
        // what `cargo build` produces, but since Miri builds its own sysroot this does not work for
        // us.) So we need to make it so that the locally built libcore contains all the items from
        // `core`, but does not re-define them -- we want to replace the entire crate but a
        // re-export of the sysroot crate. We do this by swapping out the source file: if
        // `MIRI_REPLACE_LIBRS_IF_NOT_TEST` is set and we are building a `lib.rs` file, and a
        // `lib.miri.rs` file exists in the same folder, we build that instead. But crucially we
        // only do that for the library, not the unit test crate (which would be runnable) or
        // rustdoc (which would have a different `phase`).
        let replace_librs = env::var_os("MIRI_REPLACE_LIBRS_IF_NOT_TEST").is_some()
            && !runnable_crate
            && phase == RustcPhase::Build;
        while let Some(arg) = args.next() {
            // Patch `--emit`: remove "link" from "--emit" to make this a check-only build.
            if let Some(val) = arg.strip_prefix(emit_flag) {
                // Patch this argument. First, extract its value.
                let val =
                    val.strip_prefix('=').expect("`cargo` should pass `--emit=X` as one argument");
                let mut val: Vec<_> = val.split(',').collect();
                // Now make sure "link" is not in there, but "metadata" is.
                if let Some(i) = val.iter().position(|&s| s == "link") {
                    emit_link_hack = true;
                    val.remove(i);
                    if !val.iter().any(|&s| s == "metadata") {
                        val.push("metadata");
                    }
                }
                cmd.arg(format!("{emit_flag}={}", val.join(",")));
                continue;
            }
            // Patch `--extern` filenames, since Cargo sometimes passes stub `.rlib` files:
            // https://github.com/rust-lang/miri/issues/1705
            if arg == "--extern" {
                forward_patched_extern_arg(&mut args, &mut cmd);
                continue;
            }
            // If the REPLACE_LIBRS hack is enabled and we are building a `lib.rs` file, and a
            // `lib.miri.rs` file exists, then build that instead.
            if replace_librs {
                let path = Path::new(&arg);
                if path.file_name().is_some_and(|f| f == "lib.rs") && path.is_file() {
                    let miri_rs = Path::new(&arg).with_extension("miri.rs");
                    if miri_rs.is_file() {
                        if verbose > 0 {
                            eprintln!("Performing REPLACE_LIBRS hack: {arg:?} -> {miri_rs:?}");
                        }
                        cmd.arg(miri_rs);
                        continue;
                    }
                }
            }
            // Fallback: just propagate the argument.
            cmd.arg(arg);
        }

        // During setup, patch the panic runtime for `libpanic_abort` (mirroring what bootstrap usually does).
        if phase == RustcPhase::Setup
            && get_arg_flag_value("--crate-name").as_deref() == Some("panic_abort")
        {
            cmd.arg("-C").arg("panic=abort");
        }
    } else {
        // This is a host crate.
        // When we're running `cargo-miri` from `x.py` we need to pass the sysroot explicitly
        // due to bootstrap complications.
        if let Some(sysroot) = std::env::var_os("MIRI_HOST_SYSROOT") {
            cmd.arg("--sysroot").arg(sysroot);
        }

        // Forward everything.
        cmd.args(args);
    }

    // We want to compile, not interpret. We still use Miri to make sure the compiler version etc
    // are the exact same as what is used for interpretation.
    // MIRI_DEFAULT_ARGS should not be used to build host crates, hence setting "target" or "host"
    // as the value here to help Miri differentiate them.
    cmd.env("MIRI_BE_RUSTC", if target_crate { "target" } else { "host" });

    // Run it.
    if verbose > 0 {
        eprintln!("[cargo-miri rustc] target_crate={target_crate} runnable_crate={runnable_crate}");
    }

    // Create a stub .rlib file if "link" was requested by cargo.
    // This is necessary to prevent cargo from doing rebuilds all the time.
    if emit_link_hack {
        for filename in out_filenames() {
            if verbose > 0 {
                eprintln!("[cargo-miri rustc] creating fake lib file at `{}`", filename.display());
            }
            File::create(filename).expect("failed to create fake lib file");
        }
    }

    debug_cmd("[cargo-miri rustc]", verbose, &cmd);
    exec(cmd);
}

#[derive(Debug, Copy, Clone, PartialEq)]
pub enum RunnerPhase {
    /// `cargo` is running a binary
    Cargo,
    /// `rustdoc` is running a binary
    Rustdoc,
}

pub fn phase_runner(mut binary_args: impl Iterator<Item = String>, phase: RunnerPhase) {
    let verbose = std::env::var("MIRI_VERBOSE")
        .map_or(0, |verbose| verbose.parse().expect("verbosity flag must be an integer"));

    let binary = binary_args.next().unwrap();
    let file = File::open(&binary)
        .unwrap_or_else(|_| show_error!(
            "file {:?} not found or `cargo-miri` invoked incorrectly; please only invoke this binary through `cargo miri`", binary
        ));
    let file = BufReader::new(file);

    let info = serde_json::from_reader(file).unwrap_or_else(|_| {
        show_error!("file {:?} contains outdated or invalid JSON; try `cargo clean`", binary)
    });
    let info = match info {
        CrateRunInfo::RunWith(info) => info,
        CrateRunInfo::SkipProcMacroTest => {
            eprintln!(
                "Running unit tests of `proc-macro` crates is not currently supported by Miri."
            );
            return;
        }
    };

    let mut cmd = miri();

    // Set missing env vars. We prefer build-time env vars over run-time ones; see
    // <https://github.com/rust-lang/miri/issues/1661> for the kind of issue that fixes.
    for (name, val) in info.env {
        // `CARGO_MAKEFLAGS` contains information about how to reach the jobserver, but by the time
        // the program is being run, that jobserver no longer exists (cargo only runs the jobserver
        // for the build portion of `cargo run`/`cargo test`). Hence we shouldn't forward this.
        // Also see <https://github.com/rust-lang/rust/pull/113730>.
        if name == "CARGO_MAKEFLAGS" {
            continue;
        }
        if let Some(old_val) = env::var_os(&name) {
            if old_val == val {
                // This one did not actually change, no need to re-set it.
                // (This keeps the `debug_cmd` below more manageable.)
                continue;
            } else if verbose > 0 {
                eprintln!(
                    "[cargo-miri runner] Overwriting run-time env var {name:?}={old_val:?} with build-time value {val:?}"
                );
            }
        }
        cmd.env(name, val);
    }

    if phase != RunnerPhase::Rustdoc {
<<<<<<< HEAD
        // Set the sysroot. Not necessary in rustdoc, where we already set the sysroot when invoking
        // rustdoc itself, which will forward that flag when invoking rustc (i.e., us), so the flag
        // is present in `info.args`.
=======
        // Set the sysroot. Not necessary in rustdoc, where we already set the sysroot in
        // `phase_rustdoc`. rustdoc will forward that flag when invoking rustc (i.e., us), so the
        // flag is present in `info.args`.
>>>>>>> bf4355a9
        cmd.arg("--sysroot").arg(env::var_os("MIRI_SYSROOT").unwrap());
    }
    // Forward rustc arguments.
    // We need to patch "--extern" filenames because we forced a check-only
    // build without cargo knowing about that: replace `.rlib` suffix by
    // `.rmeta`.
    // We also need to remove `--error-format` as cargo specifies that to be JSON,
    // but when we run here, cargo does not interpret the JSON any more. `--json`
    // then also needs to be dropped.
    let mut args = info.args.into_iter();
    while let Some(arg) = args.next() {
        if arg == "--extern" {
            forward_patched_extern_arg(&mut args, &mut cmd);
        } else if let Some(suffix) = arg.strip_prefix("--error-format") {
            assert!(suffix.starts_with('='));
            // Drop this argument.
        } else if let Some(suffix) = arg.strip_prefix("--json") {
            assert!(suffix.starts_with('='));
            // Drop this argument.
        } else {
            cmd.arg(arg);
        }
    }
    // Respect `MIRIFLAGS`.
    if let Ok(a) = env::var("MIRIFLAGS") {
        let args = flagsplit(&a);
        cmd.args(args);
    }

    // Then pass binary arguments.
    cmd.arg("--");
    cmd.args(binary_args);

    // Make sure we use the build-time working directory for interpreting Miri/rustc arguments.
    // But then we need to switch to the run-time one, which we instruct Miri to do by setting `MIRI_CWD`.
    cmd.current_dir(info.current_dir);
    cmd.env("MIRI_CWD", env::current_dir().unwrap());

    // Run it.
    debug_cmd("[cargo-miri runner]", verbose, &cmd);
    match phase {
        RunnerPhase::Rustdoc => exec_with_pipe(cmd, &info.stdin, format!("{binary}.stdin")),
        RunnerPhase::Cargo => exec(cmd),
    }
}

pub fn phase_rustdoc(mut args: impl Iterator<Item = String>) {
    let verbose = std::env::var("MIRI_VERBOSE")
        .map_or(0, |verbose| verbose.parse().expect("verbosity flag must be an integer"));

    // phase_cargo_miri sets the RUSTDOC env var to ourselves, and puts a backup
    // of the old value into MIRI_ORIG_RUSTDOC. So that's what we have to invoke now.
    let rustdoc = env::var("MIRI_ORIG_RUSTDOC").unwrap_or("rustdoc".to_string());
    let mut cmd = Command::new(rustdoc);

    while let Some(arg) = args.next() {
        if arg == "--extern" {
            // Patch --extern arguments to use *.rmeta files, since phase_cargo_rustc only creates stub *.rlib files.
            forward_patched_extern_arg(&mut args, &mut cmd);
        } else if arg == "--runtool" {
            // An existing --runtool flag indicates cargo is running in cross-target mode, which we don't support.
            // Note that this is only passed when cargo is run with the unstable -Zdoctest-xcompile flag;
            // otherwise, we won't be called as rustdoc at all.
            show_error!("cross-interpreting doctests is not currently supported by Miri.");
        } else {
            cmd.arg(arg);
        }
    }

    // Doctests of `proc-macro` crates (and their dependencies) are always built for the host,
    // so we are not able to run them in Miri.
    if get_arg_flag_values("--crate-type").any(|crate_type| crate_type == "proc-macro") {
        eprintln!("Running doctests of `proc-macro` crates is not currently supported by Miri.");
        return;
    }

    // For each doctest, rustdoc starts two child processes: first the test is compiled,
    // then the produced executable is invoked. We want to reroute both of these to cargo-miri,
    // such that the first time we'll enter phase_cargo_rustc, and phase_cargo_runner second.
    //
    // rustdoc invokes the test-builder by forwarding most of its own arguments, which makes
    // it difficult to determine when phase_cargo_rustc should run instead of phase_cargo_rustdoc.
    // Furthermore, the test code is passed via stdin, rather than a temporary file, so we need
    // to let phase_cargo_rustc know to expect that. We'll use this environment variable as a flag:
    cmd.env("MIRI_CALLED_FROM_RUSTDOC", "1");

    // The `--test-builder` and `--runtool` arguments are unstable rustdoc features,
    // which are disabled by default. We first need to enable them explicitly:
    cmd.arg("-Zunstable-options");

    // rustdoc needs to know the right sysroot.
    cmd.arg("--sysroot").arg(env::var_os("MIRI_SYSROOT").unwrap());
    // make sure the 'miri' flag is set for rustdoc
    cmd.arg("--cfg").arg("miri");

    // Make rustdoc call us back.
    let cargo_miri_path = std::env::current_exe().expect("current executable path invalid");
    cmd.arg("--test-builder").arg(&cargo_miri_path); // invoked by forwarding most arguments
    cmd.arg("--runtool").arg(&cargo_miri_path); // invoked with just a single path argument

    debug_cmd("[cargo-miri rustdoc]", verbose, &cmd);
    exec(cmd)
}<|MERGE_RESOLUTION|>--- conflicted
+++ resolved
@@ -412,16 +412,11 @@
     // Arguments are treated very differently depending on whether this crate is
     // for interpretation by Miri, or for use by a build script / proc macro.
     if target_crate {
-<<<<<<< HEAD
-        // Set the sysroot.
-        cmd.arg("--sysroot").arg(env::var_os("MIRI_SYSROOT").unwrap());
-=======
         if phase != RustcPhase::Setup {
             // Set the sysroot -- except during setup, where we don't have an existing sysroot yet
             // and where the bootstrap wrapper adds its own `--sysroot` flag so we can't set ours.
             cmd.arg("--sysroot").arg(env::var_os("MIRI_SYSROOT").unwrap());
         }
->>>>>>> bf4355a9
 
         // Forward arguments, but patched.
         let emit_flag = "--emit";
@@ -586,15 +581,9 @@
     }
 
     if phase != RunnerPhase::Rustdoc {
-<<<<<<< HEAD
-        // Set the sysroot. Not necessary in rustdoc, where we already set the sysroot when invoking
-        // rustdoc itself, which will forward that flag when invoking rustc (i.e., us), so the flag
-        // is present in `info.args`.
-=======
         // Set the sysroot. Not necessary in rustdoc, where we already set the sysroot in
         // `phase_rustdoc`. rustdoc will forward that flag when invoking rustc (i.e., us), so the
         // flag is present in `info.args`.
->>>>>>> bf4355a9
         cmd.arg("--sysroot").arg(env::var_os("MIRI_SYSROOT").unwrap());
     }
     // Forward rustc arguments.
